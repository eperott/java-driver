/*
 *      Copyright (C) 2012-2014 DataStax Inc.
 *
 *   Licensed under the Apache License, Version 2.0 (the "License");
 *   you may not use this file except in compliance with the License.
 *   You may obtain a copy of the License at
 *
 *      http://www.apache.org/licenses/LICENSE-2.0
 *
 *   Unless required by applicable law or agreed to in writing, software
 *   distributed under the License is distributed on an "AS IS" BASIS,
 *   WITHOUT WARRANTIES OR CONDITIONS OF ANY KIND, either express or implied.
 *   See the License for the specific language governing permissions and
 *   limitations under the License.
 */
package com.datastax.driver.core;

import java.util.*;

import static org.testng.Assert.assertFalse;

import org.testng.annotations.Test;

import static org.assertj.core.api.Assertions.assertThat;
import static org.testng.Assert.assertEquals;
import static org.testng.Assert.assertTrue;

import com.datastax.driver.core.exceptions.NoHostAvailableException;
import com.datastax.driver.core.exceptions.UnsupportedFeatureException;

import static com.datastax.driver.core.TestUtils.*;

/**
 * Prepared statement tests.
 *
 * Note: this class also happens to test all the get methods from Row.
 */
public class PreparedStatementTest extends CCMBridge.PerClassSingleNodeCluster {

    private static final String ALL_NATIVE_TABLE = "all_native";
    private static final String ALL_LIST_TABLE = "all_list";
    private static final String ALL_SET_TABLE = "all_set";
    private static final String ALL_MAP_TABLE = "all_map";
    private static final String SIMPLE_TABLE = "test";
    private static final String SIMPLE_TABLE2 = "test2";

    private boolean exclude(DataType t) {
        return t.getName() == DataType.Name.COUNTER;
    }

    @Override
    protected Collection<String> getTableDefinitions() {

        List<String> defs = new ArrayList<String>(4);

        StringBuilder sb = new StringBuilder();
        sb.append("CREATE TABLE ").append(ALL_NATIVE_TABLE).append(" (k text PRIMARY KEY");
        for (DataType type : DataType.allPrimitiveTypes()) {
            if (exclude(type))
                continue;
            sb.append(", c_").append(type).append(' ').append(type);
        }
        sb.append(')');
        defs.add(sb.toString());

        sb = new StringBuilder();
        sb.append("CREATE TABLE ").append(ALL_LIST_TABLE).append(" (k text PRIMARY KEY");
        for (DataType type : DataType.allPrimitiveTypes()) {
            if (exclude(type))
                continue;
            sb.append(", c_list_").append(type).append(" list<").append(type).append('>');
        }
        sb.append(')');
        defs.add(sb.toString());

        sb = new StringBuilder();
        sb.append("CREATE TABLE ").append(ALL_SET_TABLE).append(" (k text PRIMARY KEY");
        for (DataType type : DataType.allPrimitiveTypes()) {
            // This must be handled separatly
            if (exclude(type))
                continue;
            sb.append(", c_set_").append(type).append(" set<").append(type).append('>');
        }
        sb.append(')');
        defs.add(sb.toString());

        sb = new StringBuilder();
        sb.append("CREATE TABLE ").append(ALL_MAP_TABLE).append(" (k text PRIMARY KEY");
        for (DataType keyType : DataType.allPrimitiveTypes()) {
            // This must be handled separatly
            if (exclude(keyType))
                continue;

            for (DataType valueType : DataType.allPrimitiveTypes()) {
                // This must be handled separatly
                if (exclude(valueType))
                    continue;
                sb.append(", c_map_").append(keyType).append('_').append(valueType).append(" map<").append(keyType).append(',').append(valueType).append('>');
            }
        }
        sb.append(')');
        defs.add(sb.toString());

        defs.add(String.format("CREATE TABLE %s (k text PRIMARY KEY, i int)", SIMPLE_TABLE));
        defs.add(String.format("CREATE TABLE %s (k text PRIMARY KEY, v text)", SIMPLE_TABLE2));

        return defs;
    }

    @Test(groups = "short")
    public void preparedNativeTest() {
        // Test preparing/bounding for all native types
        for (DataType type : DataType.allPrimitiveTypes()) {
            // This must be handled separatly
            if (exclude(type))
                continue;

            String name = "c_" + type;
            PreparedStatement ps = session.prepare(String.format("INSERT INTO %s(k, %s) VALUES ('prepared_native', ?)", ALL_NATIVE_TABLE, name));
            BoundStatement bs = ps.bind();
            session.execute(setBoundValue(bs, name, type, getFixedValue(type)));

            Row row = session.execute(String.format("SELECT %s FROM %s WHERE k='prepared_native'", name, ALL_NATIVE_TABLE)).one();
            assertEquals(getValue(row, name, type), getFixedValue(type), "For type " + type);
        }
    }

    /**
     * Almost the same as preparedNativeTest, but it uses getFixedValue2() instead.
     */
    @Test(groups = "short")
    public void preparedNativeTest2() {
        // Test preparing/bounding for all native types
        for (DataType type : DataType.allPrimitiveTypes()) {
            // This must be handled separatly
            if (exclude(type))
                continue;

            String name = "c_" + type;
            PreparedStatement ps = session.prepare(String.format("INSERT INTO %s(k, %s) VALUES ('prepared_native', ?)", ALL_NATIVE_TABLE, name));
            BoundStatement bs = ps.bind();
            session.execute(setBoundValue(bs, name, type, getFixedValue2(type)));

            Row row = session.execute(String.format("SELECT %s FROM %s WHERE k='prepared_native'", name, ALL_NATIVE_TABLE)).one();
            assertEquals(getValue(row, name, type), getFixedValue2(type), "For type " + type);
        }
    }

    @Test(groups = "short")
    @SuppressWarnings("unchecked")
    public void prepareListTest() {
        // Test preparing/bounding for all possible list types
        for (DataType rawType : DataType.allPrimitiveTypes()) {
            // This must be handled separatly
            if (exclude(rawType))
                continue;

            String name = "c_list_" + rawType;
            DataType type = DataType.list(rawType);
            List<Object> value = (List<Object>)getFixedValue(type);;
            PreparedStatement ps = session.prepare(String.format("INSERT INTO %s(k, %s) VALUES ('prepared_list', ?)", ALL_LIST_TABLE, name));
            BoundStatement bs = ps.bind();
            session.execute(setBoundValue(bs, name, type, value));

            Row row = session.execute(String.format("SELECT %s FROM %s WHERE k='prepared_list'", name, ALL_LIST_TABLE)).one();
            assertEquals(getValue(row, name, type), value, "For type " + type);
        }
    }

    /**
     * Almost the same as prepareListTest, but it uses getFixedValue2() instead.
     */
    @Test(groups = "short")
    @SuppressWarnings("unchecked")
    public void prepareListTest2() {
        // Test preparing/bounding for all possible list types
        for (DataType rawType : DataType.allPrimitiveTypes()) {
            // This must be handled separatly
            if (exclude(rawType))
                continue;

            String name = "c_list_" + rawType;
            DataType type = DataType.list(rawType);
            List<Object> value = (List<Object>)getFixedValue2(type);;
            PreparedStatement ps = session.prepare(String.format("INSERT INTO %s(k, %s) VALUES ('prepared_list', ?)", ALL_LIST_TABLE, name));
            BoundStatement bs = ps.bind();
            session.execute(setBoundValue(bs, name, type, value));

            Row row = session.execute(String.format("SELECT %s FROM %s WHERE k='prepared_list'", name, ALL_LIST_TABLE)).one();
            assertEquals(getValue(row, name, type), value, "For type " + type);
        }
    }

    @Test(groups = "short")
    @SuppressWarnings("unchecked")
    public void prepareSetTest() {
        // Test preparing/bounding for all possible set types
        for (DataType rawType : DataType.allPrimitiveTypes()) {
            // This must be handled separatly
            if (exclude(rawType))
                continue;

            String name = "c_set_" + rawType;
            DataType type = DataType.set(rawType);
            Set<Object> value = (Set<Object>)getFixedValue(type);;
            PreparedStatement ps = session.prepare(String.format("INSERT INTO %s(k, %s) VALUES ('prepared_set', ?)", ALL_SET_TABLE, name));
            BoundStatement bs = ps.bind();
            session.execute(setBoundValue(bs, name, type, value));

            Row row = session.execute(String.format("SELECT %s FROM %s WHERE k='prepared_set'", name, ALL_SET_TABLE)).one();
            assertEquals(getValue(row, name, type), value, "For type " + type);
        }
    }

    /**
     * Almost the same as prepareSetTest, but it uses getFixedValue2() instead.
     */
    @Test(groups = "short")
    @SuppressWarnings("unchecked")
    public void prepareSetTest2() {
        // Test preparing/bounding for all possible set types
        for (DataType rawType : DataType.allPrimitiveTypes()) {
            // This must be handled separatly
            if (exclude(rawType))
                continue;

            String name = "c_set_" + rawType;
            DataType type = DataType.set(rawType);
            Set<Object> value = (Set<Object>)getFixedValue2(type);;
            PreparedStatement ps = session.prepare(String.format("INSERT INTO %s(k, %s) VALUES ('prepared_set', ?)", ALL_SET_TABLE, name));
            BoundStatement bs = ps.bind();
            session.execute(setBoundValue(bs, name, type, value));

            Row row = session.execute(String.format("SELECT %s FROM %s WHERE k='prepared_set'", name, ALL_SET_TABLE)).one();
            assertEquals(getValue(row, name, type), value, "For type " + type);
        }
    }

    @Test(groups = "short")
    @SuppressWarnings("unchecked")
    public void prepareMapTest() {
        // Test preparing/bounding for all possible map types
        for (DataType rawKeyType : DataType.allPrimitiveTypes()) {
            // This must be handled separatly
            if (exclude(rawKeyType))
                continue;

            for (DataType rawValueType : DataType.allPrimitiveTypes()) {
                // This must be handled separatly
                if (exclude(rawValueType))
                    continue;

                String name = "c_map_" + rawKeyType + '_' + rawValueType;
                DataType type = DataType.map(rawKeyType, rawValueType);
                Map<Object, Object> value = (Map<Object, Object>)getFixedValue(type);;
                PreparedStatement ps = session.prepare(String.format("INSERT INTO %s(k, %s) VALUES ('prepared_map', ?)", ALL_MAP_TABLE, name));
                BoundStatement bs = ps.bind();
                session.execute(setBoundValue(bs, name, type, value));

                Row row = session.execute(String.format("SELECT %s FROM %s WHERE k='prepared_map'", name, ALL_MAP_TABLE)).one();
                assertEquals(getValue(row, name, type), value, "For type " + type);
            }
        }
    }

    /**
     * Almost the same as prepareMapTest, but it uses getFixedValue2() instead.
     */
    @Test(groups = "short")
    @SuppressWarnings("unchecked")
    public void prepareMapTest2() {
        // Test preparing/bounding for all possible map types
        for (DataType rawKeyType : DataType.allPrimitiveTypes()) {
            // This must be handled separatly
            if (exclude(rawKeyType))
                continue;

            for (DataType rawValueType : DataType.allPrimitiveTypes()) {
                // This must be handled separatly
                if (exclude(rawValueType))
                    continue;

                String name = "c_map_" + rawKeyType + '_' + rawValueType;
                DataType type = DataType.map(rawKeyType, rawValueType);
                Map<Object, Object> value = (Map<Object, Object>)getFixedValue2(type);;
                PreparedStatement ps = session.prepare(String.format("INSERT INTO %s(k, %s) VALUES ('prepared_map', ?)", ALL_MAP_TABLE, name));
                BoundStatement bs = ps.bind();
                session.execute(setBoundValue(bs, name, type, value));

                Row row = session.execute(String.format("SELECT %s FROM %s WHERE k='prepared_map'", name, ALL_MAP_TABLE)).one();
                assertEquals(getValue(row, name, type), value, "For type " + type);
            }
        }
    }

    private void reprepareOnNewlyUpNodeTest(String ks, Session session) throws Exception {

        ks = ks == null ? "" : ks + '.';

        session.execute("INSERT INTO " + ks + "test (k, i) VALUES ('123', 17)");
        session.execute("INSERT INTO " + ks + "test (k, i) VALUES ('124', 18)");

        PreparedStatement ps = session.prepare("SELECT * FROM " + ks + "test WHERE k = ?");

        assertEquals(session.execute(ps.bind("123")).one().getInt("i"), 17);

        cassandraCluster.stop();
        waitForDown(CCMBridge.IP_PREFIX + '1', cluster);

        cassandraCluster.start();
        waitFor(CCMBridge.IP_PREFIX + '1', cluster, 120);

        try
        {
            assertEquals(session.execute(ps.bind("124")).one().getInt("i"), 18);
        }
        catch (NoHostAvailableException e)
        {
            System.out.println(">> " + e.getErrors());
            throw e;
        }
    }

    @Test(groups = "long")
    public void reprepareOnNewlyUpNodeTest() throws Exception {
        reprepareOnNewlyUpNodeTest(null, session);
    }

    @Test(groups = "long")
    public void reprepareOnNewlyUpNodeNoKeyspaceTest() throws Exception {

        // This is the same test than reprepareOnNewlyUpNodeTest, except that the
        // prepared statement is prepared while no current keyspace is used
        reprepareOnNewlyUpNodeTest(TestUtils.SIMPLE_KEYSPACE, cluster.connect());
    }

    @Test(groups = "short")
    public void prepareWithNullValuesTest() throws Exception {

        PreparedStatement ps = session.prepare("INSERT INTO " + SIMPLE_TABLE2 + "(k, v) VALUES (?, ?)");

        session.execute(ps.bind("prepWithNull1", null));

        BoundStatement bs = ps.bind();
        bs.setString("k", "prepWithNull2");
        bs.setString("v", null);
        session.execute(bs);

        ResultSet rs = session.execute("SELECT * FROM " + SIMPLE_TABLE2 + " WHERE k IN ('prepWithNull1', 'prepWithNull2')");
        Row r1 = rs.one();
        Row r2 = rs.one();
        assertTrue(rs.isExhausted());

        assertEquals(r1.getString("k"), "prepWithNull1");
        assertEquals(r1.getString("v"), null);

        assertEquals(r2.getString("k"), "prepWithNull2");
        assertEquals(r2.getString("v"), null);
    }

    @Test(groups = "short")
    public void prepareStatementInheritPropertiesTest() {

        RegularStatement toPrepare = new SimpleStatement("SELECT * FROM test WHERE k=?");
        toPrepare.setConsistencyLevel(ConsistencyLevel.QUORUM);
        toPrepare.enableTracing();

        PreparedStatement prepared = session.prepare(toPrepare);
        BoundStatement bs = prepared.bind("someValue");

        assertEquals(ConsistencyLevel.QUORUM, bs.getConsistencyLevel());
        assertTrue(bs.isTracing());
    }

    /**
     * Prints the table definitions that will be used in testing
     * (for exporting purposes)
     */
    @Test(groups = { "docs" })
    public void printTableDefinitions() {
        for (String definition : getTableDefinitions()) {
            System.out.println(definition);
        }
    }

    @Test(groups = "short")
    public void batchTest() throws Exception {

        try {
            PreparedStatement ps1 = session.prepare("INSERT INTO " + SIMPLE_TABLE2 + "(k, v) VALUES (?, ?)");
            PreparedStatement ps2 = session.prepare("INSERT INTO " + SIMPLE_TABLE2 + "(k, v) VALUES (?, 'bar')");

            BatchStatement bs = new BatchStatement();
            bs.add(ps1.bind("one", "foo"));
            bs.add(ps2.bind("two"));
            bs.add(new SimpleStatement("INSERT INTO " + SIMPLE_TABLE2 + " (k, v) VALUES ('three', 'foobar')"));

            session.execute(bs);

            List<Row> all = session.execute("SELECT * FROM " + SIMPLE_TABLE2).all();

            assertEquals("three", all.get(0).getString("k"));
            assertEquals("foobar", all.get(0).getString("v"));

            assertEquals("one", all.get(1).getString("k"));
            assertEquals("foo", all.get(1).getString("v"));

            assertEquals("two", all.get(2).getString("k"));
            assertEquals("bar", all.get(2).getString("v"));
        } catch (UnsupportedFeatureException e) {
            // This is expected when testing the protocol v1
            if (cluster.getConfiguration().getProtocolOptions().getProtocolVersionEnum() != ProtocolVersion.V1)
                throw e;
        }
    }

<<<<<<< HEAD
    @Test(groups = "short", expectedExceptions = { IllegalStateException.class })
    public void unboundVariableInBoundStatementTest() {
        PreparedStatement ps = session.prepare("INSERT INTO " + SIMPLE_TABLE + " (k, i) VALUES (?, ?)");
        BoundStatement bs = ps.bind("k");
        assertFalse(bs.isSet("i"));
        session.execute(bs);
    }

    @Test(groups = "short", expectedExceptions = { IllegalStateException.class })
    public void unboundVariableInBatchStatementTest() {
        PreparedStatement ps = session.prepare("INSERT INTO " + SIMPLE_TABLE + " (k, i) VALUES (?, ?)");
        BatchStatement batch = new BatchStatement();
        batch.add(ps.bind("k"));
        session.execute(batch);
=======
    @Test(groups="short")
    public void should_set_routing_key_on_case_insensitive_keyspace_and_table() {
        session.execute("CREATE TABLE ks.foo (i int PRIMARY KEY)");

        PreparedStatement ps = session.prepare("INSERT INTO ks.foo (i) VALUES (?)");
        BoundStatement bs = ps.bind(1);
        assertThat(bs.getRoutingKey()).isNotNull();
    }

    @Test(groups="short")
    public void should_set_routing_key_on_case_sensitive_keyspace_and_table() {
        session.execute("CREATE KEYSPACE \"Test\" WITH replication = { "
            + "  'class': 'SimpleStrategy',"
            + "  'replication_factor': '1'"
            + "}");
        session.execute("CREATE TABLE \"Test\".\"Foo\" (i int PRIMARY KEY)");

        PreparedStatement ps = session.prepare("INSERT INTO \"Test\".\"Foo\" (i) VALUES (?)");
        BoundStatement bs = ps.bind(1);
        assertThat(bs.getRoutingKey()).isNotNull();
>>>>>>> 0fe153fa
    }
}<|MERGE_RESOLUTION|>--- conflicted
+++ resolved
@@ -414,7 +414,6 @@
         }
     }
 
-<<<<<<< HEAD
     @Test(groups = "short", expectedExceptions = { IllegalStateException.class })
     public void unboundVariableInBoundStatementTest() {
         PreparedStatement ps = session.prepare("INSERT INTO " + SIMPLE_TABLE + " (k, i) VALUES (?, ?)");
@@ -429,7 +428,8 @@
         BatchStatement batch = new BatchStatement();
         batch.add(ps.bind("k"));
         session.execute(batch);
-=======
+    }
+
     @Test(groups="short")
     public void should_set_routing_key_on_case_insensitive_keyspace_and_table() {
         session.execute("CREATE TABLE ks.foo (i int PRIMARY KEY)");
@@ -450,6 +450,5 @@
         PreparedStatement ps = session.prepare("INSERT INTO \"Test\".\"Foo\" (i) VALUES (?)");
         BoundStatement bs = ps.bind(1);
         assertThat(bs.getRoutingKey()).isNotNull();
->>>>>>> 0fe153fa
     }
 }