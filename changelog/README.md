## Changelog

<<<<<<< HEAD
### 3.0.0-beta1 (in progress)

- [improvement] JAVA-958: Make TableOrView.Order visible.
- [improvement] JAVA-968: Update metrics to the latest version.
- [improvement] JAVA-965: Improve error handling for when a non-type 1 UUID is given to bind() on a timeuuid column.
- [improvement] JAVA-885: Pass the authenticator name from the server to the auth provider. 
- [improvement] JAVA-961: Raise an exception when an older version of guava (<16.01) is found.
- [bug] JAVA-972: TypeCodec.parse() implementations should be case insensitive when checking for keyword NULL.
- [bug] JAVA-971: Make type codecs invariant.
- [bug] JAVA-986: Update documentation links to reference 3.0.
- [improvement] JAVA-841: Refactor SSLOptions API.
- [improvement] JAVA-948: Don't limit cipher suites by default.
- [improvement] JAVA-917: Document SSL configuration.

Merged from 2.1 branch:

- [bug] JAVA-854: avoid early return in Cluster.init when a node doesn't support the protocol version.
- [bug] JAVA-978: Fix quoting issue that caused Mapper.getTableMetadata() to return null.
- [improvement] JAVA-920: Downgrade "error creating pool" message to WARN.
- [bug] JAVA-954: Don't trigger reconnection before initialization complete.
- [improvement] JAVA-914: Avoid rejected tasks at shutdown.
- [improvement] JAVA-921: Add SimpleStatement.getValuesCount().
- [bug] JAVA-901: Move call to connection.release() out of cancelHandler.
- [bug] JAVA-960: Avoid race in control connection shutdown.
- [bug] JAVA-656: Fix NPE in ControlConnection.updateLocationInfo.
- [bug] JAVA-966: Count uninitialized connections in conviction policy.
- [improvement] JAVA-917: Document SSL configuration.
- [improvement] JAVA-652: Add DCAwareRoundRobinPolicy builder.
- [improvement] JAVA-808: Add generic filtering policy that can be used to exclude specific DCs.


### 3.0.0-alpha4

- [improvement] JAVA-926: Change default consistency level to LOCAL_QUORUM.
- [bug] JAVA-942: Fix implementation of UserType.hashCode().
- [improvement] JAVA-877: Don't delay UP/ADDED notifications if protocol version = V4.
- [improvement] JAVA-938: Parse 'extensions' column in table metadata.
- [bug] JAVA-900: Fix Configuration builder to allow disabled metrics.
- [new feature] JAVA-902: Prepare API for async query trace.
- [new feature] JAVA-930: Add BoundStatement#unset.
- [bug] JAVA-946: Make table metadata options class visible.
- [bug] JAVA-939: Add crcCheckChance to TableOptionsMetadata#equals/hashCode.
- [bug] JAVA-922: Make TypeCodec return mutable collections.
- [improvement] JAVA-932: Limit visibility of codec internals.
- [improvement] JAVA-934: Warn if a custom codec collides with an existing one.
- [improvement] JAVA-940: Allow typed getters/setters to target any CQL type.
- [bug] JAVA-950: Fix Cluster.connect with a case-sensitive keyspace.
- [bug] JAVA-953: Fix MaterializedViewMetadata when base table name is case sensitive.


### 3.0.0-alpha3

- [new feature] JAVA-571: Support new system tables in C* 3.0.
- [improvement] JAVA-919: Move crc_check_chance out of compressions options.

Merged from 2.0 branch:

- [improvement] JAVA-718: Log streamid at the trace level on sending request and receiving response.
- [bug] JAVA-796: Fix SpeculativeExecutionPolicy.init() and close() are never called.
- [improvement] JAVA-710: Suppress unnecessary warning at shutdown.
- [improvement] #340: Allow DNS name with multiple A-records as contact point.
- [bug] JAVA-794: Allow tracing across multiple result pages.
- [bug] JAVA-737: DowngradingConsistencyRetryPolicy ignores write timeouts.
- [bug] JAVA-736: Forbid bind marker in QueryBuilder add/append/prepend.
- [bug] JAVA-712: Prevent QueryBuilder.quote() from applying duplicate double quotes.
- [bug] JAVA-688: Prevent QueryBuilder from trying to serialize raw string.
- [bug] JAVA-679: Support bind marker in QueryBuilder DELETE's list index.
- [improvement] JAVA-475: Improve QueryBuilder API for SELECT DISTINCT.
- [improvement] JAVA-225: Create values() function for Insert builder using List.
- [improvement] JAVA-702: Warn when ReplicationStrategy encounters invalid
  replication factors.
- [improvement] JAVA-662: Add PoolingOptions method to set both core and max
  connections.
- [improvement] JAVA-766: Do not include epoll JAR in binary distribution.
- [improvement] JAVA-726: Optimize internal copies of Request objects.
- [bug] JAVA-815: Preserve tracing across retries.
- [improvement] JAVA-709: New RetryDecision.tryNextHost().
- [bug] JAVA-733: Handle function calls and raw strings as non-idempotent in QueryBuilder.
- [improvement] JAVA-765: Provide API to retrieve values of a Parameterized SimpleStatement.
- [improvement] JAVA-827: implement UPDATE .. IF EXISTS in QueryBuilder.
- [improvement] JAVA-618: Randomize contact points list to prevent hotspots.
- [improvement] JAVA-720: Surface the coordinator used on query failure.
- [bug] JAVA-792: Handle contact points removed during init.
- [improvement] JAVA-719: Allow PlainTextAuthProvider to change its credentials at runtime.
- [new feature] JAVA-151: Make it possible to register for SchemaChange Events.
- [improvement] JAVA-861: Downgrade "Asked to rebuild table" log from ERROR to INFO level.
- [improvement] JAVA-797: Provide an option to prepare statements only on one node.
- [improvement] JAVA-658: Provide an option to not re-prepare all statements in onUp.
- [improvement] JAVA-853: Customizable creation of netty timer.
- [bug] JAVA-859: Avoid quadratic ring processing with invalid replication factors.
- [improvement] JAVA-657: Debounce control connection queries.
- [bug] JAVA-784: LoadBalancingPolicy.distance() called before init().
- [new feature] JAVA-828: Make driver-side metadata optional.
- [improvement] JAVA-544: Allow hosts to remain partially up.
- [improvement] JAVA-821, JAVA-822: Remove internal blocking calls and expose async session
  creation.
- [improvement] JAVA-725: Use parallel calls when re-preparing statement on other
  hosts.
- [bug] JAVA-629: Don't use connection timeout for unrelated internal queries.
- [bug] JAVA-892: Fix NPE in speculative executions when metrics disabled.


### 3.0.0-alpha2

- [new feature] JAVA-875, JAVA-882: Move secondary index metadata out of column definitions.

Merged from 2.2 branch:

- [bug] JAVA-847: Propagate CodecRegistry to nested UDTs.
- [improvement] JAVA-848: Ability to store a default, shareable CodecRegistry
  instance.
- [bug] JAVA-880: Treat empty ByteBuffers as empty values in TupleCodec and
  UDTCodec.


### 3.0.0-alpha1

- [new feature] JAVA-876: Support new system tables in C* 3.0.0-alpha1.

Merged from 2.2 branch:

- [improvement] JAVA-810: Rename DateWithoutTime to LocalDate.
- [bug] JAVA-816: DateCodec does not format values correctly.
- [bug] JAVA-817: TimeCodec does not format values correctly.
- [bug] JAVA-818: TypeCodec.getDataTypeFor() does not handle LocalDate instances.
- [improvement] JAVA-836: Make ResultSet#fetchMoreResult return a
  ListenableFuture<ResultSet>.
- [improvement] JAVA-843: Disable frozen checks in mapper.
- [improvement] JAVA-721: Allow user to register custom type codecs.
- [improvement] JAVA-722: Support custom type codecs in mapper.


### 2.2.0-rc3

- [bug] JAVA-847: Propagate CodecRegistry to nested UDTs.
- [improvement] JAVA-848: Ability to store a default, shareable CodecRegistry
  instance.
- [bug] JAVA-880: Treat empty ByteBuffers as empty values in TupleCodec and
  UDTCodec.


### 2.2.0-rc2

- [improvement] JAVA-810: Rename DateWithoutTime to LocalDate.
- [bug] JAVA-816: DateCodec does not format values correctly.
- [bug] JAVA-817: TimeCodec does not format values correctly.
- [bug] JAVA-818: TypeCodec.getDataTypeFor() does not handle LocalDate instances.
- [improvement] JAVA-836: Make ResultSet#fetchMoreResult return a
  ListenableFuture<ResultSet>.
- [improvement] JAVA-843: Disable frozen checks in mapper.
- [improvement] JAVA-721: Allow user to register custom type codecs.
- [improvement] JAVA-722: Support custom type codecs in mapper.

Merged from 2.1 branch:

- [bug] JAVA-834: Special case check for 'null' string in index_options column.
- [improvement] JAVA-835: Allow accessor methods with less parameters in case
  named bind markers are repeated.
- [improvement] JAVA-475: Improve QueryBuilder API for SELECT DISTINCT.
- [improvement] JAVA-715: Make NativeColumnType a top-level class.
- [improvement] JAVA-700: Expose ProtocolVersion#toInt.
- [bug] JAVA-542: Handle void return types in accessors.
- [improvement] JAVA-225: Create values() function for Insert builder using List.
- [improvement] JAVA-713: HashMap throws an OOM Exception when logging level is set to TRACE.
- [bug] JAVA-679: Support bind marker in QueryBuilder DELETE's list index.
- [improvement] JAVA-732: Expose KEYS and FULL indexing options in IndexMetadata.
- [improvement] JAVA-589: Allow @Enumerated in Accessor method parameters.
- [improvement] JAVA-554: Allow access to table metadata from Mapper.
- [improvement] JAVA-661: Provide a way to map computed fields.
- [improvement] JAVA-824: Ignore missing columns in mapper.
- [bug] JAVA-724: Preserve default timestamp for retries and speculative executions.
- [improvement] JAVA-738: Use same pool implementation for protocol v2 and v3.
- [improvement] JAVA-677: Support CONTAINS / CONTAINS KEY in QueryBuilder.
- [improvement] JAVA-477/JAVA-540: Add USING options in mapper for delete and save
  operations.
- [improvement] JAVA-473: Add mapper option to configure whether to save null fields.

Merged from 2.0 branch:

- [bug] JAVA-737: DowngradingConsistencyRetryPolicy ignores write timeouts.
- [bug] JAVA-736: Forbid bind marker in QueryBuilder add/append/prepend.
- [bug] JAVA-712: Prevent QueryBuilder.quote() from applying duplicate double quotes.
- [bug] JAVA-688: Prevent QueryBuilder from trying to serialize raw string.
- [bug] JAVA-679: Support bind marker in QueryBuilder DELETE's list index.
- [improvement] JAVA-475: Improve QueryBuilder API for SELECT DISTINCT.
- [improvement] JAVA-225: Create values() function for Insert builder using List.
- [improvement] JAVA-702: Warn when ReplicationStrategy encounters invalid
  replication factors.
- [improvement] JAVA-662: Add PoolingOptions method to set both core and max
  connections.
- [improvement] JAVA-766: Do not include epoll JAR in binary distribution.
- [improvement] JAVA-726: Optimize internal copies of Request objects.
- [bug] JAVA-815: Preserve tracing across retries.
- [improvement] JAVA-709: New RetryDecision.tryNextHost().
- [bug] JAVA-733: Handle function calls and raw strings as non-idempotent in QueryBuilder.


### 2.2.0-rc1

- [new feature] JAVA-783: Protocol V4 enum support.
- [new feature] JAVA-776: Use PK columns in protocol v4 PREPARED response.
- [new feature] JAVA-777: Distinguish NULL and UNSET values.
- [new feature] JAVA-779: Add k/v payload for 3rd party usage.
- [new feature] JAVA-780: Expose server-side warnings on ExecutionInfo.
- [new feature] JAVA-749: Expose new read/write failure exceptions.
- [new feature] JAVA-747: Expose function and aggregate metadata.
- [new feature] JAVA-778: Add new client exception for CQL function failure.
- [improvement] JAVA-700: Expose ProtocolVersion#toInt.
- [new feature] JAVA-404: Support new C* 2.2 CQL date and time types.

Merged from 2.1 branch:

- [improvement] JAVA-782: Unify "Target" enum for schema elements.
=======
### 2.1.10 (in progress)

- [bug] JAVA-988: Metadata.handleId should handle escaped double quotes.
>>>>>>> 9f6898b2


### 2.1.9

- [bug] JAVA-942: Fix implementation of UserType.hashCode().
- [bug] JAVA-854: avoid early return in Cluster.init when a node doesn't support the protocol version.
- [bug] JAVA-978: Fix quoting issue that caused Mapper.getTableMetadata() to return null.

Merged from 2.0 branch:

- [bug] JAVA-950: Fix Cluster.connect with a case-sensitive keyspace.
- [improvement] JAVA-920: Downgrade "error creating pool" message to WARN.
- [bug] JAVA-954: Don't trigger reconnection before initialization complete.
- [improvement] JAVA-914: Avoid rejected tasks at shutdown.
- [improvement] JAVA-921: Add SimpleStatement.getValuesCount().
- [bug] JAVA-901: Move call to connection.release() out of cancelHandler.
- [bug] JAVA-960: Avoid race in control connection shutdown.
- [bug] JAVA-656: Fix NPE in ControlConnection.updateLocationInfo.
- [bug] JAVA-966: Count uninitialized connections in conviction policy.
- [improvement] JAVA-917: Document SSL configuration.
- [improvement] JAVA-652: Add DCAwareRoundRobinPolicy builder.
- [improvement] JAVA-808: Add generic filtering policy that can be used to exclude specific DCs.


### 2.1.8

Merged from 2.0 branch:

- [improvement] JAVA-718: Log streamid at the trace level on sending request and receiving response.

- [bug] JAVA-796: Fix SpeculativeExecutionPolicy.init() and close() are never called.
- [improvement] JAVA-710: Suppress unnecessary warning at shutdown.
- [improvement] #340: Allow DNS name with multiple A-records as contact point.
- [bug] JAVA-794: Allow tracing across multiple result pages.
- [bug] JAVA-737: DowngradingConsistencyRetryPolicy ignores write timeouts.
- [bug] JAVA-736: Forbid bind marker in QueryBuilder add/append/prepend.
- [bug] JAVA-712: Prevent QueryBuilder.quote() from applying duplicate double quotes.
- [bug] JAVA-688: Prevent QueryBuilder from trying to serialize raw string.
- [bug] JAVA-679: Support bind marker in QueryBuilder DELETE's list index.
- [improvement] JAVA-475: Improve QueryBuilder API for SELECT DISTINCT.
- [improvement] JAVA-225: Create values() function for Insert builder using List.
- [improvement] JAVA-702: Warn when ReplicationStrategy encounters invalid
  replication factors.
- [improvement] JAVA-662: Add PoolingOptions method to set both core and max
  connections.
- [improvement] JAVA-766: Do not include epoll JAR in binary distribution.
- [improvement] JAVA-726: Optimize internal copies of Request objects.
- [bug] JAVA-815: Preserve tracing across retries.
- [improvement] JAVA-709: New RetryDecision.tryNextHost().
- [bug] JAVA-733: Handle function calls and raw strings as non-idempotent in QueryBuilder.
- [improvement] JAVA-765: Provide API to retrieve values of a Parameterized SimpleStatement.
- [improvement] JAVA-827: implement UPDATE .. IF EXISTS in QueryBuilder.
- [improvement] JAVA-618: Randomize contact points list to prevent hotspots.
- [improvement] JAVA-720: Surface the coordinator used on query failure.
- [bug] JAVA-792: Handle contact points removed during init.
- [improvement] JAVA-719: Allow PlainTextAuthProvider to change its credentials at runtime.
- [new feature] JAVA-151: Make it possible to register for SchemaChange Events.
- [improvement] JAVA-861: Downgrade "Asked to rebuild table" log from ERROR to INFO level.
- [improvement] JAVA-797: Provide an option to prepare statements only on one node.
- [improvement] JAVA-658: Provide an option to not re-prepare all statements in onUp.
- [improvement] JAVA-853: Customizable creation of netty timer.
- [bug] JAVA-859: Avoid quadratic ring processing with invalid replication factors.
- [improvement] JAVA-657: Debounce control connection queries.
- [bug] JAVA-784: LoadBalancingPolicy.distance() called before init().
- [new feature] JAVA-828: Make driver-side metadata optional.
- [improvement] JAVA-544: Allow hosts to remain partially up.
- [improvement] JAVA-821, JAVA-822: Remove internal blocking calls and expose async session
  creation.
- [improvement] JAVA-725: Use parallel calls when re-preparing statement on other
  hosts.
- [bug] JAVA-629: Don't use connection timeout for unrelated internal queries.
- [bug] JAVA-892: Fix NPE in speculative executions when metrics disabled.


### 2.1.7.1

- [bug] JAVA-834: Special case check for 'null' string in index_options column.
- [improvement] JAVA-835: Allow accessor methods with less parameters in case
  named bind markers are repeated.


### 2.1.7

- [improvement] JAVA-475: Improve QueryBuilder API for SELECT DISTINCT.
- [improvement] JAVA-715: Make NativeColumnType a top-level class.
- [improvement] JAVA-782: Unify "Target" enum for schema elements.
- [improvement] JAVA-700: Expose ProtocolVersion#toInt.
- [bug] JAVA-542: Handle void return types in accessors.
- [improvement] JAVA-225: Create values() function for Insert builder using List.
- [improvement] JAVA-713: HashMap throws an OOM Exception when logging level is set to TRACE.
- [bug] JAVA-679: Support bind marker in QueryBuilder DELETE's list index.
- [improvement] JAVA-732: Expose KEYS and FULL indexing options in IndexMetadata.
- [improvement] JAVA-589: Allow @Enumerated in Accessor method parameters.
- [improvement] JAVA-554: Allow access to table metadata from Mapper.
- [improvement] JAVA-661: Provide a way to map computed fields.
- [improvement] JAVA-824: Ignore missing columns in mapper.
- [bug] JAVA-724: Preserve default timestamp for retries and speculative executions.
- [improvement] JAVA-738: Use same pool implementation for protocol v2 and v3.
- [improvement] JAVA-677: Support CONTAINS / CONTAINS KEY in QueryBuilder.
- [improvement] JAVA-477/JAVA-540: Add USING options in mapper for delete and save
  operations.
- [improvement] JAVA-473: Add mapper option to configure whether to save null fields.

Merged from 2.0 branch:

- [bug] JAVA-737: DowngradingConsistencyRetryPolicy ignores write timeouts.
- [bug] JAVA-736: Forbid bind marker in QueryBuilder add/append/prepend.
- [bug] JAVA-712: Prevent QueryBuilder.quote() from applying duplicate double quotes.
- [bug] JAVA-688: Prevent QueryBuilder from trying to serialize raw string.
- [bug] JAVA-679: Support bind marker in QueryBuilder DELETE's list index.
- [improvement] JAVA-475: Improve QueryBuilder API for SELECT DISTINCT.
- [improvement] JAVA-225: Create values() function for Insert builder using List.
- [improvement] JAVA-702: Warn when ReplicationStrategy encounters invalid
  replication factors.
- [improvement] JAVA-662: Add PoolingOptions method to set both core and max
  connections.
- [improvement] JAVA-766: Do not include epoll JAR in binary distribution.
- [improvement] JAVA-726: Optimize internal copies of Request objects.
- [bug] JAVA-815: Preserve tracing across retries.
- [improvement] JAVA-709: New RetryDecision.tryNextHost().
- [bug] JAVA-733: Handle function calls and raw strings as non-idempotent in QueryBuilder.


### 2.1.6

Merged from 2.0 branch:

- [new feature] JAVA-584: Add getObject to BoundStatement and Row.
- [improvement] JAVA-419: Improve connection pool resizing algorithm.
- [bug] JAVA-599: Fix race condition between pool expansion and shutdown.
- [improvement] JAVA-622: Upgrade Netty to 4.0.27.
- [improvement] JAVA-562: Coalesce frames before flushing them to the connection.
- [improvement] JAVA-583: Rename threads to indicate that they are for the driver.
- [new feature] JAVA-550: Expose paging state.
- [new feature] JAVA-646: Slow Query Logger.
- [improvement] JAVA-698: Exclude some errors from measurements in LatencyAwarePolicy.
- [bug] JAVA-641: Fix issue when executing a PreparedStatement from another cluster.
- [improvement] JAVA-534: Log keyspace xxx does not exist at WARN level.
- [improvement] JAVA-619: Allow Cluster subclasses to delegate to another instance.
- [new feature] JAVA-669: Expose an API to check for schema agreement after a
  schema-altering statement.
- [improvement] JAVA-692: Make connection and pool creation fully async.
- [improvement] JAVA-505: Optimize connection use after reconnection.
- [improvement] JAVA-617: Remove "suspected" mechanism.
- [improvement] reverts JAVA-425: Don't mark connection defunct on client timeout.
- [new feature] JAVA-561: Speculative query executions.
- [bug] JAVA-666: Release connection before completing the ResultSetFuture.
- [new feature BETA] JAVA-723: Percentile-based variant of query logger and speculative
  executions.
- [bug] JAVA-734: Fix buffer leaks when compression is enabled.
- [improvement] JAVA-756: Use Netty's pooled ByteBufAllocator by default.
- [improvement] JAVA-759: Expose "unsafe" paging state API.
- [bug] JAVA-768: Prevent race during pool initialization.


### 2.1.5

- [bug] JAVA-575: Authorize Null parameter in Accessor method.
- [improvement] JAVA-570: Support C* 2.1.3's nested collections.
- [bug] JAVA-612: Fix checks on mapped collection types.
- [bug] JAVA-672: Fix QueryBuilder.putAll() when the collection contains UDTs.

Merged from 2.0 branch:

- [new feature] JAVA-518: Add AddressTranslater for EC2 multi-region deployment.
- [improvement] JAVA-533: Add connection heartbeat.
- [improvement] JAVA-568: Reduce level of logs on missing rpc_address.
- [improvement] JAVA-312, JAVA-681: Expose node token and range information.
- [bug] JAVA-595: Fix cluster name mismatch check at startup.
- [bug] JAVA-620: Fix guava dependency when using OSGI.
- [bug] JAVA-678: Fix handling of DROP events when ks name is case-sensitive.
- [improvement] JAVA-631: Use List<?> instead of List<Object> in QueryBuilder API.
- [improvement] JAVA-654: Exclude Netty POM from META-INF in shaded JAR.
- [bug] JAVA-655: Quote single quotes contained in table comments in asCQLQuery method.
- [bug] JAVA-684: Empty TokenRange returned in a one token cluster.
- [improvement] JAVA-687: Expose TokenRange#contains.
- [bug] JAVA-614: Prevent race between cancellation and query completion.
- [bug] JAVA-632: Prevent cancel and timeout from cancelling unrelated ResponseHandler if
  streamId was already released and reused.
- [bug] JAVA-642: Fix issue when newly opened pool fails before we could mark the node UP.
- [bug] JAVA-613: Fix unwanted LBP notifications when a contact host is down.
- [bug] JAVA-651: Fix edge cases where a connection was released twice.
- [bug] JAVA-653: Fix edge cases in query cancellation.


### 2.1.4

Merged from 2.0 branch:

- [improvement] JAVA-538: Shade Netty dependency.
- [improvement] JAVA-543: Target schema refreshes more precisely.
- [bug] JAVA-546: Don't check rpc_address for control host.
- [improvement] JAVA-409: Improve message of NoHostAvailableException.
- [bug] JAVA-556: Rework connection reaper to avoid deadlock.
- [bug] JAVA-557: Avoid deadlock when multiple connections to the same host get write
  errors.
- [improvement] JAVA-504: Make shuffle=true the default for TokenAwarePolicy.
- [bug] JAVA-577: Fix bug when SUSPECT reconnection succeeds, but one of the pooled
  connections fails while bringing the node back up.
- [bug] JAVA-419: JAVA-587: Prevent faulty control connection from ignoring reconnecting hosts.
- temporarily revert "Add idle timeout to the connection pool".
- [bug] JAVA-593: Ensure updateCreatedPools does not add pools for suspected hosts.
- [bug] JAVA-594: Ensure state change notifications for a given host are handled serially.
- [bug] JAVA-597: Ensure control connection reconnects when control host is removed.


### 2.1.3

- [bug] JAVA-510: Ignore static fields in mapper.
- [bug] JAVA-509: Fix UDT parsing at init when using the default protocol version.
- [bug] JAVA-495: Fix toString, equals and hashCode on accessor proxies.
- [bug] JAVA-528: Allow empty name on Column and Field annotations.

Merged from 2.0 branch:

- [bug] JAVA-497: Ensure control connection does not trigger concurrent reconnects.
- [improvement] JAVA-472: Keep trying to reconnect on authentication errors.
- [improvement] JAVA-463: Expose close method on load balancing policy.
- [improvement] JAVA-459: Allow load balancing policy to trigger refresh for a single host.
- [bug] JAVA-493: Expose an API to cancel reconnection attempts.
- [bug] JAVA-503: Fix NPE when a connection fails during pool construction.
- [improvement] JAVA-423: Log datacenter name in DCAware policy's init when it is explicitly provided.
- [improvement] JAVA-504: Shuffle the replicas in TokenAwarePolicy.newQueryPlan.
- [improvement] JAVA-507: Make schema agreement wait tuneable.
- [improvement] JAVA-494: Document how to inject the driver metrics into another registry.
- [improvement] JAVA-419: Add idle timeout to the connection pool.
- [bug] JAVA-516: LatencyAwarePolicy does not shutdown executor on invocation of close.
- [improvement] JAVA-451: Throw an exception when DCAwareRoundRobinPolicy is built with
  an explicit but null or empty local datacenter.
- [bug] JAVA-511: Fix check for local contact points in DCAware policy's init.
- [improvement] JAVA-457: Make timeout on saturated pool customizable.
- [improvement] JAVA-521: Downgrade Guava to 14.0.1.
- [bug] JAVA-526: Fix token awareness for case-sensitive keyspaces and tables.
- [bug] JAVA-515: Check maximum number of values passed to SimpleStatement.
- [improvement] JAVA-532: Expose the driver version through the API.
- [improvement] JAVA-522: Optimize session initialization when some hosts are not
  responsive.


### 2.1.2

- [improvement] JAVA-361, JAVA-364, JAVA-467: Support for native protocol v3.
- [bug] JAVA-454: Fix UDT fields of type inet in QueryBuilder.
- [bug] JAVA-455: Exclude transient fields from Frozen checks.
- [bug] JAVA-453: Fix handling of null collections in mapper.
- [improvement] JAVA-452: Make implicit column names case-insensitive in mapper.
- [bug] JAVA-433: Fix named bind markers in QueryBuilder.
- [bug] JAVA-458: Fix handling of BigInteger in object mapper.
- [bug] JAVA-465: Ignore synthetic fields in mapper.
- [improvement] JAVA-451: Throw an exception when DCAwareRoundRobinPolicy is built with
  an explicit but null or empty local datacenter.
- [improvement] JAVA-469: Add backwards-compatible DataType.serialize methods.
- [bug] JAVA-487: Handle null enum fields in object mapper.
- [bug] JAVA-499: Handle null UDT fields in object mapper.

Merged from 2.0 branch:

- [bug] JAVA-449: Handle null pool in PooledConnection.release.
- [improvement] JAVA-425: Defunct connection on request timeout.
- [improvement] JAVA-426: Try next host when we get a SERVER_ERROR.
- [bug] JAVA-449, JAVA-460, JAVA-471: Handle race between query timeout and completion.
- [bug] JAVA-496: Fix DCAwareRoundRobinPolicy datacenter auto-discovery.


### 2.1.1

- [new] JAVA-441: Support for new "frozen" keyword.

Merged from 2.0 branch:

- [bug] JAVA-397: Check cluster name when connecting to a new node.
- [bug] JAVA-326: Add missing CAS delete support in QueryBuilder.
- [bug] JAVA-363: Add collection and data length checks during serialization.
- [improvement] JAVA-329: Surface number of retries in metrics.
- [bug] JAVA-428: Do not use a host when no rpc_address found for it.
- [improvement] JAVA-358: Add ResultSet.wasApplied() for conditional queries.
- [bug] JAVA-349: Fix negative HostConnectionPool open count.
- [improvement] JAVA-436: Log more connection details at trace and debug levels.
- [bug] JAVA-445: Fix cluster shutdown.


### 2.1.0

- [bug] JAVA-408: ClusteringColumn annotation not working with specified ordering.
- [improvement] JAVA-410: Fail BoundStatement if null values are not set explicitly.
- [bug] JAVA-416: Handle UDT and tuples in BuiltStatement.toString.

Merged from 2.0 branch:

- [bug] JAVA-407: Release connections on ResultSetFuture#cancel.
- [bug] JAVA-393: Fix handling of SimpleStatement with values in query builder
  batches.
- [bug] JAVA-417: Ensure pool is properly closed in onDown.
- [bug] JAVA-415: Fix tokenMap initialization at startup.
- [bug] JAVA-418: Avoid deadlock on close.


### 2.1.0-rc1

Merged from 2.0 branch:

- [bug] JAVA-394: Ensure defunct connections are completely closed.
- [bug] JAVA-342, JAVA-390: Fix memory and resource leak on closed Sessions.


### 2.1.0-beta1

- [new] Support for User Defined Types and tuples
- [new] Simple object mapper

Merged from 2.0 branch: everything up to 2.0.3 (included), and the following.

- [improvement] JAVA-204: Better handling of dead connections.
- [bug] JAVA-373: Fix potential NPE in ControlConnection.
- [bug] JAVA-291: Throws NPE when passed null for a contact point.
- [bug] JAVA-315: Avoid LoadBalancingPolicy onDown+onUp at startup.
- [bug] JAVA-343: Avoid classloader leak in Tomcat.
- [bug] JAVA-387: Avoid deadlock in onAdd/onUp.
- [bug] JAVA-377, JAVA-391: Make metadata parsing more lenient.


### 2.0.12

- [bug] JAVA-950: Fix Cluster.connect with a case-sensitive keyspace.
- [improvement] JAVA-920: Downgrade "error creating pool" message to WARN.
- [bug] JAVA-954: Don't trigger reconnection before initialization complete.
- [improvement] JAVA-914: Avoid rejected tasks at shutdown.
- [improvement] JAVA-921: Add SimpleStatement.getValuesCount().
- [bug] JAVA-901: Move call to connection.release() out of cancelHandler.
- [bug] JAVA-960: Avoid race in control connection shutdown.
- [bug] JAVA-656: Fix NPE in ControlConnection.updateLocationInfo.
- [bug] JAVA-966: Count uninitialized connections in conviction policy.
- [improvement] JAVA-917: Document SSL configuration.
- [improvement] JAVA-652: Add DCAwareRoundRobinPolicy builder.
- [improvement] JAVA-808: Add generic filtering policy that can be used to exclude specific DCs.


### 2.0.11

- [improvement] JAVA-718: Log streamid at the trace level on sending request and receiving response.
- [bug] JAVA-796: Fix SpeculativeExecutionPolicy.init() and close() are never called.
- [improvement] JAVA-710: Suppress unnecessary warning at shutdown.
- [improvement] #340: Allow DNS name with multiple A-records as contact point.
- [bug] JAVA-794: Allow tracing across multiple result pages.
- [bug] JAVA-737: DowngradingConsistencyRetryPolicy ignores write timeouts.
- [bug] JAVA-736: Forbid bind marker in QueryBuilder add/append/prepend.
- [bug] JAVA-712: Prevent QueryBuilder.quote() from applying duplicate double quotes.
- [bug] JAVA-688: Prevent QueryBuilder from trying to serialize raw string.
- [bug] JAVA-679: Support bind marker in QueryBuilder DELETE's list index.
- [improvement] JAVA-475: Improve QueryBuilder API for SELECT DISTINCT.
- [improvement] JAVA-225: Create values() function for Insert builder using List.
- [improvement] JAVA-702: Warn when ReplicationStrategy encounters invalid
  replication factors.
- [improvement] JAVA-662: Add PoolingOptions method to set both core and max
  connections.
- [improvement] JAVA-766: Do not include epoll JAR in binary distribution.
- [improvement] JAVA-726: Optimize internal copies of Request objects.
- [bug] JAVA-815: Preserve tracing across retries.
- [improvement] JAVA-709: New RetryDecision.tryNextHost().
- [bug] JAVA-733: Handle function calls and raw strings as non-idempotent in QueryBuilder.
- [improvement] JAVA-765: Provide API to retrieve values of a Parameterized SimpleStatement.
- [improvement] JAVA-827: implement UPDATE .. IF EXISTS in QueryBuilder.
- [improvement] JAVA-618: Randomize contact points list to prevent hotspots.
- [improvement] JAVA-720: Surface the coordinator used on query failure.
- [bug] JAVA-792: Handle contact points removed during init.
- [improvement] JAVA-719: Allow PlainTextAuthProvider to change its credentials at runtime.
- [new feature] JAVA-151: Make it possible to register for SchemaChange Events.
- [improvement] JAVA-861: Downgrade "Asked to rebuild table" log from ERROR to INFO level.
- [improvement] JAVA-797: Provide an option to prepare statements only on one node.
- [improvement] JAVA-658: Provide an option to not re-prepare all statements in onUp.
- [improvement] JAVA-853: Customizable creation of netty timer.
- [bug] JAVA-859: Avoid quadratic ring processing with invalid replication factors.
- [improvement] JAVA-657: Debounce control connection queries.
- [bug] JAVA-784: LoadBalancingPolicy.distance() called before init().
- [new feature] JAVA-828: Make driver-side metadata optional.
- [improvement] JAVA-544: Allow hosts to remain partially up.
- [improvement] JAVA-821, JAVA-822: Remove internal blocking calls and expose async session
  creation.
- [improvement] JAVA-725: Use parallel calls when re-preparing statement on other
  hosts.
- [bug] JAVA-629: Don't use connection timeout for unrelated internal queries.
- [bug] JAVA-892: Fix NPE in speculative executions when metrics disabled.

Merged from 2.0.10_fixes branch:

- [improvement] JAVA-756: Use Netty's pooled ByteBufAllocator by default.
- [improvement] JAVA-759: Expose "unsafe" paging state API.
- [bug] JAVA-767: Fix getObject by name.
- [bug] JAVA-768: Prevent race during pool initialization.


### 2.0.10.1

- [improvement] JAVA-756: Use Netty's pooled ByteBufAllocator by default.
- [improvement] JAVA-759: Expose "unsafe" paging state API.
- [bug] JAVA-767: Fix getObject by name.
- [bug] JAVA-768: Prevent race during pool initialization.


### 2.0.10

- [new feature] JAVA-518: Add AddressTranslater for EC2 multi-region deployment.
- [improvement] JAVA-533: Add connection heartbeat.
- [improvement] JAVA-568: Reduce level of logs on missing rpc_address.
- [improvement] JAVA-312, JAVA-681: Expose node token and range information.
- [bug] JAVA-595: Fix cluster name mismatch check at startup.
- [bug] JAVA-620: Fix guava dependency when using OSGI.
- [bug] JAVA-678: Fix handling of DROP events when ks name is case-sensitive.
- [improvement] JAVA-631: Use List<?> instead of List<Object> in QueryBuilder API.
- [improvement] JAVA-654: Exclude Netty POM from META-INF in shaded JAR.
- [bug] JAVA-655: Quote single quotes contained in table comments in asCQLQuery method.
- [bug] JAVA-684: Empty TokenRange returned in a one token cluster.
- [improvement] JAVA-687: Expose TokenRange#contains.
- [new feature] JAVA-547: Expose values of BoundStatement.
- [new feature] JAVA-584: Add getObject to BoundStatement and Row.
- [improvement] JAVA-419: Improve connection pool resizing algorithm.
- [bug] JAVA-599: Fix race condition between pool expansion and shutdown.
- [improvement] JAVA-622: Upgrade Netty to 4.0.27.
- [improvement] JAVA-562: Coalesce frames before flushing them to the connection.
- [improvement] JAVA-583: Rename threads to indicate that they are for the driver.
- [new feature] JAVA-550: Expose paging state.
- [new feature] JAVA-646: Slow Query Logger.
- [improvement] JAVA-698: Exclude some errors from measurements in LatencyAwarePolicy.
- [bug] JAVA-641: Fix issue when executing a PreparedStatement from another cluster.
- [improvement] JAVA-534: Log keyspace xxx does not exist at WARN level.
- [improvement] JAVA-619: Allow Cluster subclasses to delegate to another instance.
- [new feature] JAVA-669: Expose an API to check for schema agreement after a
  schema-altering statement.
- [improvement] JAVA-692: Make connection and pool creation fully async.
- [improvement] JAVA-505: Optimize connection use after reconnection.
- [improvement] JAVA-617: Remove "suspected" mechanism.
- [improvement] reverts JAVA-425: Don't mark connection defunct on client timeout.
- [new feature] JAVA-561: Speculative query executions.
- [bug] JAVA-666: Release connection before completing the ResultSetFuture.
- [new feature BETA] JAVA-723: Percentile-based variant of query logger and speculative
  executions.
- [bug] JAVA-734: Fix buffer leaks when compression is enabled.

Merged from 2.0.9_fixes branch:

- [bug] JAVA-614: Prevent race between cancellation and query completion.
- [bug] JAVA-632: Prevent cancel and timeout from cancelling unrelated ResponseHandler if
  streamId was already released and reused.
- [bug] JAVA-642: Fix issue when newly opened pool fails before we could mark the node UP.
- [bug] JAVA-613: Fix unwanted LBP notifications when a contact host is down.
- [bug] JAVA-651: Fix edge cases where a connection was released twice.
- [bug] JAVA-653: Fix edge cases in query cancellation.


### 2.0.9.2

- [bug] JAVA-651: Fix edge cases where a connection was released twice.
- [bug] JAVA-653: Fix edge cases in query cancellation.


### 2.0.9.1

- [bug] JAVA-614: Prevent race between cancellation and query completion.
- [bug] JAVA-632: Prevent cancel and timeout from cancelling unrelated ResponseHandler if
  streamId was already released and reused.
- [bug] JAVA-642: Fix issue when newly opened pool fails before we could mark the node UP.
- [bug] JAVA-613: Fix unwanted LBP notifications when a contact host is down.


### 2.0.9

- [improvement] JAVA-538: Shade Netty dependency.
- [improvement] JAVA-543: Target schema refreshes more precisely.
- [bug] JAVA-546: Don't check rpc_address for control host.
- [improvement] JAVA-409: Improve message of NoHostAvailableException.
- [bug] JAVA-556: Rework connection reaper to avoid deadlock.
- [bug] JAVA-557: Avoid deadlock when multiple connections to the same host get write
  errors.
- [improvement] JAVA-504: Make shuffle=true the default for TokenAwarePolicy.
- [bug] JAVA-577: Fix bug when SUSPECT reconnection succeeds, but one of the pooled
  connections fails while bringing the node back up.
- [bug] JAVA-419: JAVA-587: Prevent faulty control connection from ignoring reconnecting hosts.
- temporarily revert "Add idle timeout to the connection pool".
- [bug] JAVA-593: Ensure updateCreatedPools does not add pools for suspected hosts.
- [bug] JAVA-594: Ensure state change notifications for a given host are handled serially.
- [bug] JAVA-597: Ensure control connection reconnects when control host is removed.


### 2.0.8

- [bug] JAVA-526: Fix token awareness for case-sensitive keyspaces and tables.
- [bug] JAVA-515: Check maximum number of values passed to SimpleStatement.
- [improvement] JAVA-532: Expose the driver version through the API.
- [improvement] JAVA-522: Optimize session initialization when some hosts are not
  responsive.


### 2.0.7

- [bug] JAVA-449: Handle null pool in PooledConnection.release.
- [improvement] JAVA-425: Defunct connection on request timeout.
- [improvement] JAVA-426: Try next host when we get a SERVER_ERROR.
- [bug] JAVA-449, JAVA-460, JAVA-471: Handle race between query timeout and completion.
- [bug] JAVA-496: Fix DCAwareRoundRobinPolicy datacenter auto-discovery.
- [bug] JAVA-497: Ensure control connection does not trigger concurrent reconnects.
- [improvement] JAVA-472: Keep trying to reconnect on authentication errors.
- [improvement] JAVA-463: Expose close method on load balancing policy.
- [improvement] JAVA-459: Allow load balancing policy to trigger refresh for a single host.
- [bug] JAVA-493: Expose an API to cancel reconnection attempts.
- [bug] JAVA-503: Fix NPE when a connection fails during pool construction.
- [improvement] JAVA-423: Log datacenter name in DCAware policy's init when it is explicitly provided.
- [improvement] JAVA-504: Shuffle the replicas in TokenAwarePolicy.newQueryPlan.
- [improvement] JAVA-507: Make schema agreement wait tuneable.
- [improvement] JAVA-494: Document how to inject the driver metrics into another registry.
- [improvement] JAVA-419: Add idle timeout to the connection pool.
- [bug] JAVA-516: LatencyAwarePolicy does not shutdown executor on invocation of close.
- [improvement] JAVA-451: Throw an exception when DCAwareRoundRobinPolicy is built with
  an explicit but null or empty local datacenter.
- [bug] JAVA-511: Fix check for local contact points in DCAware policy's init.
- [improvement] JAVA-457: Make timeout on saturated pool customizable.
- [improvement] JAVA-521: Downgrade Guava to 14.0.1.


### 2.0.6

- [bug] JAVA-397: Check cluster name when connecting to a new node.
- [bug] JAVA-326: Add missing CAS delete support in QueryBuilder.
- [bug] JAVA-363: Add collection and data length checks during serialization.
- [improvement] JAVA-329: Surface number of retries in metrics.
- [bug] JAVA-428: Do not use a host when no rpc_address found for it.
- [improvement] JAVA-358: Add ResultSet.wasApplied() for conditional queries.
- [bug] JAVA-349: Fix negative HostConnectionPool open count.
- [improvement] JAVA-436: Log more connection details at trace and debug levels.
- [bug] JAVA-445: Fix cluster shutdown.
- [improvement] JAVA-439: Expose child policy in chainable load balancing policies.


### 2.0.5

- [bug] JAVA-407: Release connections on ResultSetFuture#cancel.
- [bug] JAVA-393: Fix handling of SimpleStatement with values in query builder
  batches.
- [bug] JAVA-417: Ensure pool is properly closed in onDown.
- [bug] JAVA-415: Fix tokenMap initialization at startup.
- [bug] JAVA-418: Avoid deadlock on close.


### 2.0.4

- [improvement] JAVA-204: Better handling of dead connections.
- [bug] JAVA-373: Fix potential NPE in ControlConnection.
- [bug] JAVA-291: Throws NPE when passed null for a contact point.
- [bug] JAVA-315: Avoid LoadBalancingPolicy onDown+onUp at startup.
- [bug] JAVA-343: Avoid classloader leak in Tomcat.
- [bug] JAVA-387: Avoid deadlock in onAdd/onUp.
- [bug] JAVA-377, JAVA-391: Make metadata parsing more lenient.
- [bug] JAVA-394: Ensure defunct connections are completely closed.
- [bug] JAVA-342, JAVA-390: Fix memory and resource leak on closed Sessions.


### 2.0.3

- [new] The new AbsractSession makes mocking of Session easier.
- [new] JAVA-309: Allow to trigger a refresh of connected hosts.
- [new] JAVA-265: New Session#getState method allows to grab information on
  which nodes a session is connected to.
- [new] JAVA-327: Add QueryBuilder syntax for tuples in where clauses (syntax
  introduced in Cassandra 2.0.6).
- [improvement] JAVA-359: Properly validate arguments of PoolingOptions methods.
- [bug] JAVA-368: Fix bogus rejection of BigInteger in 'execute with values'.
- [bug] JAVA-367: Signal connection failure sooner to avoid missing them.
- [bug] JAVA-337: Throw UnsupportedOperationException for protocol batch
  setSerialCL.

Merged from 1.0 branch:

- [bug] JAVA-325: Fix periodic reconnection to down hosts.


### 2.0.2

- [api] The type of the map key returned by NoHostAvailable#getErrors has changed from
  InetAddress to InetSocketAddress. Same for Initializer#getContactPoints return and
  for AuthProvider#newAuthenticator.
- [api] JAVA-296: The default load balacing policy is now DCAwareRoundRobinPolicy, and the local
  datacenter is automatically picked based on the first connected node. Furthermore,
  the TokenAwarePolicy is also used by default.
- [new] JAVA-145: New optional AddressTranslater.
- [bug] JAVA-321: Don't remove quotes on keyspace in the query builder.
- [bug] JAVA-320: Fix potential NPE while cluster undergo schema changes.
- [bug] JAVA-319: Fix thread-safety of page fetching.
- [bug] JAVA-318: Fix potential NPE using fetchMoreResults.

Merged from 1.0 branch:

- [new] JAVA-179: Expose the name of the partitioner in use in the cluster metadata.
- [new] Add new WhiteListPolicy to limit the nodes connected to a particular list.
- [improvement] JAVA-289: Do not hop DC for LOCAL_* CL in DCAwareRoundRobinPolicy.
- [bug] JAVA-313: Revert back to longs for dates in the query builder.
- [bug] JAVA-314: Don't reconnect to nodes ignored by the load balancing policy.


### 2.0.1

- [improvement] JAVA-278: Handle the static columns introduced in Cassandra 2.0.6.
- [improvement] JAVA-208: Add Cluster#newSession method to create Session without connecting
  right away.
- [bug] JAVA-279: Add missing iso8601 patterns for parsing dates.
- [bug] Properly parse BytesType as the blob type.
- [bug] JAVA-280: Potential NPE when parsing schema of pre-CQL tables of C* 1.2 nodes.

Merged from 1.0 branch:

- [bug] JAVA-275: LatencyAwarePolicy.Builder#withScale doesn't set the scale.
- [new] JAVA-114: Add methods to check if a Cluster/Session instance has been closed already.


### 2.0.0

- [api] JAVA-269: Case sensitive identifier by default in Metadata.
- [bug] JAVA-274: Fix potential NPE in Cluster#connect.

Merged from 1.0 branch:

- [bug] JAVA-263: Always return the PreparedStatement object that is cache internally.
- [bug] JAVA-261: Fix race when multiple connect are done in parallel.
- [bug] JAVA-270: Don't connect at all to nodes that are ignored by the load balancing
  policy.


### 2.0.0-rc3

- [improvement] The protocol version 1 is now supported (features only supported by the
  version 2 of the protocol throw UnsupportedFeatureException).
- [improvement] JAVA-195: Make most main objects interface to facilitate testing/mocking.
- [improvement] Adds new getStatements and clear methods to BatchStatement.
- [api] JAVA-247: Renamed shutdown to closeAsync and ShutdownFuture to CloseFuture. Clustering
  and Session also now implement Closeable.
- [bug] JAVA-232: Fix potential thread leaks when shutting down Metrics.
- [bug] JAVA-231: Fix potential NPE in HostConnectionPool.
- [bug] JAVA-244: Avoid NPE when node is in an unconfigured DC.
- [bug] JAVA-258: Don't block for scheduled reconnections on Cluster#close.

Merged from 1.0 branch:

- [new] JAVA-224: Added Session#prepareAsync calls.
- [new] JAVA-249: Added Cluster#getLoggedKeyspace.
- [improvement] Avoid preparing a statement multiple time per host with multiple sessions.
- [bug] JAVA-255: Make sure connections are returned to the right pools.
- [bug] JAVA-264: Use date string in query build to work-around CASSANDRA-6718.


### 2.0.0-rc2

- [new] JAVA-207: Add LOCAL_ONE consistency level support (requires using C* 2.0.2+).
- [bug] JAVA-219: Fix parsing of counter types.
- [bug] JAVA-218: Fix missing whitespace for IN clause in the query builder.
- [bug] JAVA-221: Fix replicas computation for token aware balancing.

Merged from 1.0 branch:

- [bug] JAVA-213: Fix regression from JAVA-201.
- [improvement] New getter to obtain a snapshot of the scores maintained by
  LatencyAwarePolicy.


### 2.0.0-rc1

- [new] JAVA-199: Mark compression dependencies optional in maven.
- [api] Renamed TableMetadata#getClusteringKey to TableMetadata#getClusteringColumns.

Merged from 1.0 branch:

- [new] JAVA-142: OSGi bundle.
- [improvement] JAVA-205: Make collections returned by Row immutable.
- [improvement] JAVA-203: Limit internal thread pool size.
- [bug] JAVA-201: Don't retain unused PreparedStatement in memory.
- [bug] Add missing clustering order info in TableMetadata
- [bug] JAVA-196: Allow bind markers for collections in the query builder.


### 2.0.0-beta2

- [api] BoundStatement#setX(String, X) methods now set all values (if there is
  more than one) having the provided name, not just the first occurence.
- [api] The Authenticator interface now has a onAuthenticationSuccess method that
  allows to handle the potential last token sent by the server.
- [new] The query builder don't serialize large values to strings anymore by
  default by making use the new ability to send values alongside the query string.
- [new] JAVA-140: The query builder has been updated for new CQL features.
- [bug] Fix exception when a conditional write timeout C* side.
- [bug] JAVA-182: Ensure connection is created when Cluster metadata are asked for.
- [bug] JAVA-187: Fix potential NPE during authentication.


### 2.0.0-beta1

- [api] The 2.0 version is an API-breaking upgrade of the driver. While most
  of the breaking changes are minor, there are too numerous to be listed here
  and you are encouraged to look at the Upgrade_guide_to_2.0 file that describe
  those changes in details.
- [new] LZ4 compression is supported for the protocol.
- [new] JAVA-39: The driver does not depend on cassandra-all anymore.
- [new] New BatchStatement class allows to execute batch other statements.
- [new] Large ResultSet are now paged (incrementally fetched) by default.
- [new] SimpleStatement support values for bind-variables, to allow
  prepare+execute behavior with one roundtrip.
- [new] Query parameters defaults (Consistency level, page size, ...) can be
  configured globally.
- [new] New Cassandra 2.0 SERIAL and LOCAL_SERIAL consistency levels are
  supported.
- [new] JAVA-116: Cluster#shutdown now waits for ongoing queries to complete by default.
- [new] Generic authentication through SASL is now exposed.
- [bug] JAVA-88: TokenAwarePolicy now takes all replica into account, instead of only the
  first one.


### 1.0.5

- [new] JAVA-142: OSGi bundle.
- [new] JAVA-207: Add support for ConsistencyLevel.LOCAL_ONE; note that this
  require Cassandra 1.2.12+.
- [improvement] JAVA-205: Make collections returned by Row immutable.
- [improvement] JAVA-203: Limit internal thread pool size.
- [improvement] New getter to obtain a snapshot of the scores maintained by
  LatencyAwarePolicy.
- [improvement] JAVA-222: Avoid synchronization when getting codec for collection
  types.
- [bug] JAVA-201, JAVA-213: Don't retain unused PreparedStatement in memory.
- [bug] Add missing clustering order info in TableMetadata
- [bug] JAVA-196: Allow bind markers for collections in the query builder.


### 1.0.4

- [api] JAVA-163: The Cluster.Builder#poolingOptions and Cluster.Builder#socketOptions
  are now deprecated. They are replaced by the new withPoolingOptions and
  withSocketOptions methods.
- [new] JAVA-129: A new LatencyAwarePolicy wrapping policy has been added, allowing to
  add latency awareness to a wrapped load balancing policy.
- [new] JAVA-161: Cluster.Builder#deferInitialization: Allow defering cluster initialization.
- [new] JAVA-117: Add truncate statement in query builder.
- [new] JAVA-106: Support empty IN in the query builder.
- [bug] JAVA-166: Fix spurious "No current pool set; this should not happen" error
  message.
- [bug] JAVA-184: Fix potential overflow in RoundRobinPolicy and correctly errors if
  a balancing policy throws.
- [bug] Don't release Stream ID for timeouted queries (unless we do get back
  the response)
- [bug] Correctly escape identifiers and use fully qualified table names when
  exporting schema as string.


### 1.0.3

- [api] The query builder now correctly throw an exception when given a value
  of a type it doesn't know about.
- [new] SocketOptions#setReadTimeout allows to set a timeout on how long we
  wait for the answer of one node. See the javadoc for more details.
- [new] New Session#prepare method that takes a Statement.
- [bug] JAVA-143: Always take per-query CL, tracing, etc. into account for QueryBuilder
  statements.
- [bug] Temporary fixup for TimestampType when talking to C* 2.0 nodes.


### 1.0.2

- [api] Host#getMonitor and all Host.HealthMonitor methods have been
  deprecated. The new Host#isUp method is now prefered to the method
  in the monitor and you should now register Host.StateListener against
  the Cluster object directly (registering against a host HealthMonitor
  was much more limited anyway).
- [new] JAVA-92: New serialize/deserialize methods in DataType to serialize/deserialize
  values to/from bytes.
- [new] JAVA-128: New getIndexOf() method in ColumnDefinitions to find the index of
  a given column name.
- [bug] JAVA-131: Fix a bug when thread could get blocked while setting the current
  keyspace.
- [bug] JAVA-136: Quote inet addresses in the query builder since CQL3 requires it.


### 1.0.1

- [api] JAVA-100: Function call handling in the query builder has been modified in a
  backward incompatible way. Function calls are not parsed from string values
  anymore as this wasn't safe. Instead the new 'fcall' method should be used.
- [api] Some typos in method names in PoolingOptions have been fixed in a
  backward incompatible way before the API get widespread.
- [bug] JAVA-123: Don't destroy composite partition key with BoundStatement and
  TokenAwarePolicy.
- [new] null values support in the query builder.
- [new] JAVA-5: SSL support (requires C* >= 1.2.1).
- [new] JAVA-113: Allow generating unlogged batch in the query builder.
- [improvement] Better error message when no host are available.
- [improvement] Improves performance of the stress example application been.


### 1.0.0

- [api] The AuthInfoProvider has be (temporarily) removed. Instead, the
  Cluster builder has a new withCredentials() method to provide a username
  and password for use with Cassandra's PasswordAuthenticator. Custom
  authenticator will be re-introduced in a future version but are not
  supported at the moment.
- [api] The isMetricsEnabled() method in Configuration has been replaced by
  getMetricsOptions(). An option to disabled JMX reporting (on by default)
  has been added.
- [bug] JAVA-91: Don't make default load balancing policy a static singleton since it
  is stateful.


### 1.0.0-RC1

- [new] JAVA-79: Null values are now supported in BoundStatement (but you will need at
  least Cassandra 1.2.3 for it to work). The API of BoundStatement has been
  slightly changed so that not binding a variable is not an error anymore,
  the variable is simply considered null by default. The isReady() method has
  been removed.
- [improvement] JAVA-75: The Cluster/Session shutdown methods now properly block until
  the shutdown is complete. A version with at timeout has been added.
- [bug] JAVA-44: Fix use of CQL3 functions in the query builder.
- [bug] JAVA-77: Fix case where multiple schema changes too quickly wouldn't work
  (only triggered when 0.0.0.0 was used for the rpc_address on the Cassandra
  nodes).
- [bug] JAVA-72: Fix IllegalStateException thrown due to a reconnection made on an I/O
  thread.
- [bug] JAVA-82: Correctly reports errors during authentication phase.


### 1.0.0-beta2

- [new] JAVA-51, JAVA-60, JAVA-58: Support blob constants, BigInteger, BigDecimal and counter batches in
  the query builder.
- [new] JAVA-61: Basic support for custom CQL3 types.
- [new] JAVA-65: Add "execution infos" for a result set (this also move the query
  trace in the new ExecutionInfos object, so users of beta1 will have to
  update).
- [bug] JAVA-62: Fix failover bug in DCAwareRoundRobinPolicy.
- [bug] JAVA-66: Fix use of bind markers for routing keys in the query builder.


### 1.0.0-beta1

- initial release<|MERGE_RESOLUTION|>--- conflicted
+++ resolved
@@ -1,6 +1,5 @@
 ## Changelog
 
-<<<<<<< HEAD
 ### 3.0.0-beta1 (in progress)
 
 - [improvement] JAVA-958: Make TableOrView.Order visible.
@@ -30,6 +29,8 @@
 - [improvement] JAVA-917: Document SSL configuration.
 - [improvement] JAVA-652: Add DCAwareRoundRobinPolicy builder.
 - [improvement] JAVA-808: Add generic filtering policy that can be used to exclude specific DCs.
+- [bug] JAVA-988: Metadata.handleId should handle escaped double quotes.
+
 
 
 ### 3.0.0-alpha4
@@ -214,11 +215,11 @@
 Merged from 2.1 branch:
 
 - [improvement] JAVA-782: Unify "Target" enum for schema elements.
-=======
+
+
 ### 2.1.10 (in progress)
 
 - [bug] JAVA-988: Metadata.handleId should handle escaped double quotes.
->>>>>>> 9f6898b2
 
 
 ### 2.1.9
